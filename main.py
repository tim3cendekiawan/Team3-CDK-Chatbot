<<<<<<< HEAD
from openai import OpenAI
import tiktoken
import requests
import os
import streamlit as st
import fitz
from dotenv import load_dotenv

load_dotenv()

# Default settings
DEFAULT_API_KEY = os.getenv("OPENAI_API_KEY")
CODING_API_KEY = os.getenv("OPENAI_CODING_API_KEY")
DEFAULT_BASE_URL = "https://api.together.xyz/v1"
DEFAULT_MODEL = "meta-llama/Llama-Vision-Free"
CODING_MODEL = "Qwen/Qwen2.5-Coder-32B-Instruct"
DEFAULT_TEMPERATURE = 0.7
DEFAULT_MAX_TOKENS = 512
DEFAULT_TOKEN_BUDGET = 4096

# Sidebar Temperature, Max Tokens, and Token Budget
st.sidebar.header("Configuration Settings")
temperature = st.sidebar.slider("Temperature", 0.0, 1.0, DEFAULT_TEMPERATURE, 0.05)
max_tokens = st.sidebar.number_input("Max Tokens", min_value=1, max_value=4096, value=DEFAULT_MAX_TOKENS, step=1)
token_budget = st.sidebar.number_input("Token Budget", min_value=1, max_value=4096, value=DEFAULT_TOKEN_BUDGET, step=1)

# Language Selection Dropdown
languages = {"English": "en", "Spanish": "es", "French": "fr", "German": "de", "Japanese": "ja", "Indonesian": "id"}
selected_language = st.sidebar.selectbox("Select Language", options=list(languages.keys()), index=0)

class ConversationManager:
    def __init__(self, api_key=None, base_url=None, model=None, temperature=None, max_tokens=None, token_budget=None, language="en"):
        # Initialization
        if not api_key:
            api_key = DEFAULT_API_KEY
        if not base_url:
            base_url = DEFAULT_BASE_URL
            
        self.client = OpenAI(api_key=api_key, base_url=base_url)
        self.model = model if model else DEFAULT_MODEL
        self.temperature = temperature if temperature else DEFAULT_TEMPERATURE
        self.max_tokens = max_tokens if max_tokens else DEFAULT_MAX_TOKENS
        self.token_budget = token_budget if token_budget else DEFAULT_TOKEN_BUDGET
        self.language = language
        self.system_message = f"You are an interviewer, asking insightful questions based on the provided document. Ask the question one at a time as to not overwhelm the user. All responses should be in {self.get_language_name()}."
        self.conversation_history = [{"role": "system", "content": self.system_message}]

    def get_language_name(self):
        """Retrieve the language name from its code."""
        for name, code in languages.items():
            if code == self.language:
                return name
        return "English"

    def count_tokens(self, text):
        try:
            encoding = tiktoken.encoding_for_model(self.model)
        except KeyError:
            encoding = tiktoken.get_encoding("cl100k_base")
        tokens = encoding.encode(text)
        return len(tokens)

    def total_tokens_used(self):
        try:
            return sum(self.count_tokens(message['content']) for message in self.conversation_history)
        except Exception as e:
            print(f"Error calculating total tokens used: {e}")
            return None
    
    def enforce_token_budget(self):
        try:
            while self.total_tokens_used() > self.token_budget:
                if len(self.conversation_history) <= 1:
                    break
                self.conversation_history.pop(1)
        except Exception as e:
            print(f"Error enforcing token budget: {e}")

    def chat_completion(self, prompt, temperature=None, max_tokens=None, model=None):
        temperature = temperature if temperature is not None else self.temperature
        max_tokens = max_tokens if max_tokens is not None else self.max_tokens
        model = model if model is not None else self.model

        # Add language-specific instruction to the prompt
        prompt += f" Respond in {self.get_language_name()}."

        self.conversation_history.append({"role": "user", "content": prompt})
        self.enforce_token_budget()

        try:
            response = self.client.chat.completions.create(
                model=model,
                messages=self.conversation_history,
                temperature=temperature,
                max_tokens=max_tokens,
            )
        except Exception as e:
            print(f"Error generating response: {e}")
            return None

        ai_response = response.choices[0].message.content
        self.conversation_history.append({"role": "assistant", "content": ai_response})

        return ai_response
    
    def reset_conversation_history(self):
        self.conversation_history = [{"role": "system", "content": self.system_message}]

def get_instance_id():
    """Retrieve the EC2 instance ID from AWS metadata using IMDSv2."""
    try:
        # Step 1: Get the token
        token = requests.put(
            "http://169.254.169.254/latest/api/token",
            headers={"X-aws-ec2-metadata-token-ttl-seconds": "21600"},
            timeout=1
        ).text

        # Step 2: Use the token to get the instance ID
        instance_id = requests.get(
            "http://169.254.169.254/latest/meta-data/instance-id",
            headers={"X-aws-ec2-metadata-token": token},
            timeout=1
        ).text
        return instance_id
    except requests.exceptions.RequestException:
        return "Instance ID not available (running locally or error in retrieval)"
    
# PDF Parsing Function
def parse_pdf(file):
    """Extract text from a PDF file using PyMuPDF."""
    content = ""
    with fitz.open(stream=file.read(), filetype="pdf") as pdf:
        for page_num in range(len(pdf)):
            content += pdf[page_num].get_text("text")
    return content

### Streamlit Code ###
st.title("AI Interview Chatbot")

# Display EC2 Instance ID
instance_id = get_instance_id()
st.write(f"**EC2 Instance ID**: {instance_id}")

# Initialize the ConversationManager object
if 'chat_manager' not in st.session_state:
    st.session_state['chat_manager'] = ConversationManager(language=languages[selected_language])

chat_manager = st.session_state['chat_manager']

# Update language setting if changed
if chat_manager.language != languages[selected_language]:
    chat_manager.language = languages[selected_language]
    chat_manager.reset_conversation_history()

# Initialize conversation history in session state
if 'conversation_history' not in st.session_state:
    st.session_state['conversation_history'] = chat_manager.conversation_history

# Sidebar for Interview Configuration
st.sidebar.header("Interview Configuration")
interview_type = st.sidebar.selectbox(
    "Interview Type",
    options=["", "Custom", "HR Interview", "Technical Interview", "Practical Coding"],
    index=0
)

if interview_type == "Custom":
    interview_type = st.sidebar.text_input("Enter Interview Type", placeholder="e.g., Coding Test")

job_applied = st.sidebar.text_input("Apply Position", placeholder="e.g., Software Engineer")
job_qualifications = st.sidebar.text_area("Job Qualification", placeholder="Enter qualifications needed for the job (optional)")

# PDF Upload
uploaded_file = st.file_uploader("Upload your CV in PDF format", type="pdf")
if uploaded_file:
    pdf_content = parse_pdf(uploaded_file)
    st.session_state['pdf_loaded'] = True
    st.write("✅ PDF uploaded successfully!")
else:
    st.session_state['pdf_loaded'] = False

# Initialize button state
if 'interview_started' not in st.session_state:
    st.session_state['interview_started'] = False

# Button to Start Interview
if st.button("Start Interview"):
    if not uploaded_file:
        st.warning("⚠️ Please upload your CV.")
    elif not interview_type:
        st.warning("⚠️ Please select or input interview type.")
    elif not job_applied:
        st.warning("⚠️ Please enter position you want to apply.")
    else:
        # Determine model and API key based on the interview type
        if interview_type == "Practical Coding":
            chat_manager.model = CODING_MODEL
            chat_manager.client = OpenAI(api_key=CODING_API_KEY, base_url=DEFAULT_BASE_URL)
            coding_prompt = (
                f"Let's start the Practical Coding interview. "
                f"You are an experienced coding interviewer. Ask the user coding problems based on these information: "
                f"apply position: {job_applied}, job requirements: {job_qualifications}, "
                f"CV content: {pdf_content}. "
                f"Use {selected_language} when asking and ask the questions one by one. "
                f"Do not ask more than 5 questions. At the end, give the user your judgement about their interview performance "
                f"and recommendations for improvement."
            )
            chat_manager.system_message = coding_prompt
        else:
            # Use default settings for other interview types
            chat_manager.model = DEFAULT_MODEL
            chat_manager.client = OpenAI(api_key=DEFAULT_API_KEY, base_url=DEFAULT_BASE_URL)
            general_prompt = (
                f"Let's start the interview. "
                f"Ask questions based on these information: interview type: {interview_type}, "
                f"apply position: {job_applied}, job requirements: {job_qualifications}, "
                f"CV content: {pdf_content}. "
                f"Use {selected_language} when asking and ask the questions one by one. "
                f"Do not ask more than 5 questions. At the end, give the user your judgement about their interview performance "
                f"and recommendations for improvement."
            )
            chat_manager.system_message = general_prompt

        # Reset conversation history with the updated system message
        chat_manager.reset_conversation_history()
        st.session_state['conversation_history'] = chat_manager.conversation_history

        # Start the interview
        st.session_state['interview_started'] = True
        response = chat_manager.chat_completion(chat_manager.system_message)
        st.session_state['conversation_history'] = chat_manager.conversation_history

# Display conversation history only if the interview has started
if st.session_state['interview_started']:
    user_input = st.chat_input("Write a message")
    if user_input:
        response = chat_manager.chat_completion(user_input)
        st.session_state['conversation_history'] = chat_manager.conversation_history

    # Render conversation history (skip the initial user prompt)
    for i, message in enumerate(st.session_state['conversation_history']):
        if message["role"] != "system" and not (
            i == 1 and message["role"] == "user"
        ):  # Skip the first user message (initial prompt)
            with st.chat_message(message["role"]):
                st.write(message["content"])
else:
    st.write("🔒 Chatbot can only be accessed after you start the interview.")
=======
from openai import OpenAI
import tiktoken
import requests
import os
import streamlit as st
import fitz  # PyMuPDF for PDF handling
from datetime import datetime
import json
import csv
import io
import re

# Initialize conversation history if it doesn't exist
if 'conversation_history' not in st.session_state:
    st.session_state['conversation_history'] = []

TRANSLATIONS = {
    "English": {
        "system_message": "You are an interviewer, asking insightful questions based on the provided document. Ask the question one at a time as to not overwhelm the user.",
        "interview_type": "Interview Type",
        "job_applied": "Job Position",
        "qualifications": "Required Qualifications",
        "upload_pdf": "Upload a PDF for interview content",
        "start_interview": "Start Interview",
        "chat_placeholder": "Write a message",
        "custom_input": "Enter Interview Type",
        "custom_placeholder": "e.g., Coding Test",
        "selected_type": "Selected Interview Type",
        "job_placeholder": "e.g., Software Engineer",
        "qual_placeholder": "Enter the qualifications required for this position",
        "pdf_loaded": "PDF content loaded. The chatbot is now ready to ask questions based on this document.",
        "lets_start": "Let's start the interview! Interview type: ",
        "instance_id": "EC2 Instance ID",
        "search_options": "Search Options",
        "case_sensitive": "Case Sensitive",
        "match_whole_words": "Match Whole Words",
        "search_in_conversation": "Search in conversation",
        "export_options": "Export Options",
        "choose_export_format": "Choose export format",
        "export_conversation": "Export Conversation",
        "no_conversation": "No conversation to export!",
        "clear_conversation": "Clear Conversation",
        "clear_confirm": "Are you sure you want to clear the conversation?",
        "yes": "Yes",
        "no": "No",
        "save_conversation": "Save Conversation",
        "load_saved": "Load Saved Conversation",
        "load": "Load",
        "generate_summary": "Generate Conversation Summary",
        "conversation_summary": "Conversation Summary",
        "no_summary": "No conversation to summarize yet!",
        "response_settings": "Response Settings",
        "word_limit": "Response Word Limit",
        "word_limit_help": "Adjust the maximum number of words in the AI's responses",
        "input_exceeds": "⚠️ Input exceeds word limit!"
    },
    "Bahasa Indonesia": {
        "system_message": "Anda adalah pewawancara, mengajukan pertanyaan berdasarkan dokumen yang diberikan. Tanyakan pertanyaan satu per satu agar tidak membebani pengguna.",
        "interview_type": "Jenis Interview",
        "job_applied": "Posisi Pekerjaan", 
        "qualifications": "Kualifikasi yang Dibutuhkan",
        "upload_pdf": "Unggah PDF untuk konten interview",
        "start_interview": "Mulai Interview",
        "chat_placeholder": "Tulis pesan",
        "custom_input": "Masukkan Jenis Interview",
        "custom_placeholder": "Misalnya: Coding Test", 
        "selected_type": "Jenis Interview yang Dipilih",
        "job_placeholder": "Misalnya: Software Engineer",
        "qual_placeholder": "Tuliskan kualifikasi yang diperlukan untuk posisi ini",
        "pdf_loaded": "Konten PDF dimuat. Chatbot siap mengajukan pertanyaan berdasarkan dokumen ini.",
        "lets_start": "Ayo kita mulai interviewnya! Jenis interview: ",
        "instance_id": "ID Instance EC2",
        "search_options": "Opsi Pencarian",
        "case_sensitive": "Sesuai Huruf Besar/Kecil", 
        "match_whole_words": "Cocokkan Kata Lengkap",
        "search_in_conversation": "Cari dalam percakapan",
        "export_options": "Opsi Ekspor",
        "choose_export_format": "Pilih format ekspor",
        "export_conversation": "Ekspor Percakapan", 
        "no_conversation": "Belum ada percakapan untuk diekspor!",
        "clear_conversation": "Hapus Percakapan",
        "clear_confirm": "Apakah Anda yakin ingin menghapus percakapan?",
        "yes": "Ya",
        "no": "Tidak",
        "save_conversation": "Simpan Percakapan",
        "load_saved": "Muat Percakapan Tersimpan",
        "load": "Muat",
        "generate_summary": "Buat Ringkasan Percakapan",
        "conversation_summary": "Ringkasan Percakapan",
        "no_summary": "Belum ada percakapan untuk diringkas!",
        "response_settings": "Pengaturan Respons",
        "word_limit": "Batas Kata Respons",
        "word_limit_help": "Sesuaikan jumlah maksimum kata dalam respons AI",
        "input_exceeds": "⚠️ Input melebihi batas kata!"
    },
    "French": {
        "system_message": "Vous êtes un intervieweur, posant des questions pertinentes basées sur le document fourni. Posez les questions une à la fois pour ne pas submerger l'utilisateur.",
        "interview_type": "Type d'entretien",
        "job_applied": "Poste",
        "qualifications": "Qualifications requises",
        "upload_pdf": "Télécharger un PDF pour le contenu de l'entretien",
        "start_interview": "Commencer l'entretien",
        "chat_placeholder": "Écrire un message",
        "custom_input": "Entrer le type d'entretien",
        "custom_placeholder": "ex: Test de codage",
        "selected_type": "Type d'entretien sélectionné",
        "job_placeholder": "ex: Ingénieur logiciel",
        "qual_placeholder": "Entrez les qualifications requises pour ce poste",
        "pdf_loaded": "Contenu PDF chargé. Le chatbot est maintenant prêt à poser des questions basées sur ce document.",
        "lets_start": "Commençons l'entretien! Type d'entretien: ",
        "instance_id": "ID d'instance EC2",
        "search_options": "Options de recherche",
        "case_sensitive": "Sensible à la casse",
        "match_whole_words": "Correspondance mot entier",
        "search_in_conversation": "Rechercher dans la conversation",
        "export_options": "Options d'exportation",
        "choose_export_format": "Choisir le format d'exportation",
        "export_conversation": "Exporter la conversation",
        "no_conversation": "Pas de conversation à exporter!",
        "clear_conversation": "Effacer la conversation",
        "clear_confirm": "Êtes-vous sûr de vouloir effacer la conversation?",
        "yes": "Oui",
        "no": "Non", 
        "save_conversation": "Sauvegarder la conversation",
        "load_saved": "Charger une conversation sauvegardée",
        "load": "Charger",
        "generate_summary": "Générer un résumé de la conversation",
        "conversation_summary": "Résumé de la conversation",
        "no_summary": "Pas encore de conversation à résumer!",
        "response_settings": "Paramètres de réponse",
        "word_limit": "Limite de mots pour la réponse",
        "word_limit_help": "Ajuster le nombre maximum de mots dans les réponses de l'IA",
        "input_exceeds": "⚠️ La saisie dépasse la limite de mots!"
    },
    "Spanish": {
        "system_message": "Eres un entrevistador, haciendo preguntas perspicaces basadas en el documento proporcionado. Haz las preguntas una a la vez para no abrumar al usuario.",
        "interview_type": "Tipo de entrevista",
        "job_applied": "Puesto de trabajo",
        "qualifications": "Cualificaciones requeridas",
        "upload_pdf": "Subir un PDF para el contenido de la entrevista",
        "start_interview": "Comenzar entrevista",
        "chat_placeholder": "Escribir un mensaje",
        "custom_input": "Introducir tipo de entrevista",
        "custom_placeholder": "ej: Prueba de código",
        "selected_type": "Tipo de entrevista seleccionado",
        "job_placeholder": "ej: Ingeniero de software",
        "qual_placeholder": "Introduce las cualificaciones requeridas para este puesto",
        "pdf_loaded": "Contenido PDF cargado. El chatbot está ahora listo para hacer preguntas basadas en este documento.",
        "lets_start": "¡Comencemos la entrevista! Tipo de entrevista: ",
        "instance_id": "ID de instancia EC2",
        "search_options": "Opciones de búsqueda",
        "case_sensitive": "Distinguir mayúsculas y minúsculas",
        "match_whole_words": "Coincidir palabras completas",
        "search_in_conversation": "Buscar en la conversación",
        "export_options": "Opciones de exportación",
        "choose_export_format": "Elegir formato de exportación",
        "export_conversation": "Exportar conversación",
        "no_conversation": "¡No hay conversación para exportar!",
        "clear_conversation": "Borrar conversación",
        "clear_confirm": "¿Estás seguro de que quieres borrar la conversación?",
        "yes": "Sí",
        "no": "No",
        "save_conversation": "Guardar conversación",
        "load_saved": "Cargar conversación guardada",
        "load": "Cargar",
        "generate_summary": "Generar resumen de la conversación",
        "conversation_summary": "Resumen de la conversación",
        "no_summary": "¡Aún no hay conversación para resumir!",
        "response_settings": "Configuración de respuesta",
        "word_limit": "Límite de palabras de respuesta",
        "word_limit_help": "Ajustar el número máximo de palabras en las respuestas de la IA",
        "input_exceeds": "⚠️ ¡La entrada excede el límite de palabras!"
    },
    "Dutch": {
        "system_message": "U bent een interviewer die inzichtelijke vragen stelt op basis van het verstrekte document. Stel de vragen één voor één om de gebruiker niet te overweldigen.",
        "interview_type": "Type interview",
        "job_applied": "Functie",
        "qualifications": "Vereiste kwalificaties",
        "upload_pdf": "Upload een PDF voor interview inhoud",
        "start_interview": "Start interview",
        "chat_placeholder": "Schrijf een bericht",
        "custom_input": "Voer type interview in",
        "custom_placeholder": "bijv: Coding Test",
        "selected_type": "Geselecteerd type interview",
        "job_placeholder": "bijv: Software Engineer",
        "qual_placeholder": "Voer de vereiste kwalificaties in voor deze functie",
        "pdf_loaded": "PDF-inhoud geladen. De chatbot is nu klaar om vragen te stellen op basis van dit document.",
        "lets_start": "Laten we het interview beginnen! Type interview: ",
        "instance_id": "EC2 Instance ID",
        "search_options": "Zoekopties",
        "case_sensitive": "Hoofdlettergevoelig",
        "match_whole_words": "Hele woorden matchen",
        "search_in_conversation": "Zoeken in gesprek",
        "export_options": "Exportopties",
        "choose_export_format": "Kies exportformaat",
        "export_conversation": "Gesprek exporteren",
        "no_conversation": "Geen gesprek om te exporteren!",
        "clear_conversation": "Gesprek wissen",
        "clear_confirm": "Weet je zeker dat je het gesprek wilt wissen?",
        "yes": "Ja",
        "no": "Nee",
        "save_conversation": "Gesprek opslaan",
        "load_saved": "Opgeslagen gesprek laden",
        "load": "Laden",
        "generate_summary": "Gespreksamenvatting genereren",
        "conversation_summary": "Gespreksamenvatting",
        "no_summary": "Nog geen gesprek om samen te vatten!",
        "response_settings": "Antwoordinstellingen",
        "word_limit": "Woordlimiet antwoord",
        "word_limit_help": "Pas het maximale aantal woorden in AI-antwoorden aan",
        "input_exceeds": "⚠️ Invoer overschrijdt woordlimiet!"
    },
    "Chinese": {
        "system_message": "您是一位面试官，根据提供的文档提出富有洞察力的问题。一次只问一个问题，以免让用户应接不暇。",
        "interview_type": "面试类型",
        "job_applied": "应聘职位",
        "qualifications": "所需资格",
        "upload_pdf": "上传PDF面试内容",
        "start_interview": "开始面试",
        "chat_placeholder": "输入消息",
        "custom_input": "输入面试类型",
        "custom_placeholder": "例如：编程测试",
        "selected_type": "已选择的面试类型",
        "job_placeholder": "例如：软件工程师",
        "qual_placeholder": "输入此职位所需的资格条件",
        "pdf_loaded": "PDF内容已加载。聊天机器人现在准备根据此文档提问。",
        "lets_start": "让我们开始面试！面试类型：",
        "instance_id": "EC2实例ID",
        "search_options": "搜索选项",
        "case_sensitive": "区分大小写",
        "match_whole_words": "匹配整词",
        "search_in_conversation": "在对话中搜索",
        "export_options": "导出选项",
        "choose_export_format": "选择导出格式",
        "export_conversation": "导出对话",
        "no_conversation": "没有对话可导出！",
        "clear_conversation": "清除对话",
        "clear_confirm": "您确定要清除对话吗？",
        "yes": "是",
        "no": "否",
        "save_conversation": "保存对话",
        "load_saved": "加载已保存的对话",
        "load": "加载",
        "generate_summary": "生成对话摘要",
        "conversation_summary": "对话摘要",
        "no_summary": "还没有对话可以总结！",
        "response_settings": "回复设置",
        "word_limit": "回复字数限制",
        "word_limit_help": "调整AI回复的最大字数",
        "input_exceeds": "⚠️ 输入超过字数限制！"
    }
}

# word counter
def count_words(text):
    """Count the number of words in a text string"""
    return len(text.split())


# Default settings
DEFAULT_API_KEY = "bca883168d18f9277ca70639f50eb1d5f8106a259c11c8c0e8bd3af2ddaffefa"
DEFAULT_BASE_URL = "https://api.together.xyz/v1"
DEFAULT_MODEL = "meta-llama/Llama-Vision-Free"
DEFAULT_TEMPERATURE = 0.7
DEFAULT_MAX_TOKENS = 512
DEFAULT_TOKEN_BUDGET = 4096
DEFAULT_WORD_LIMIT = 150

class ConversationManager:
    def __init__(self, api_key=None, base_url=None, model=None, temperature=None, max_tokens=None, token_budget=None, word_limit=None):
        if not api_key:
            api_key = DEFAULT_API_KEY
        if not base_url:
            base_url = DEFAULT_BASE_URL
            
        self.client = OpenAI(api_key=api_key, base_url=base_url)
        self.model = model if model else DEFAULT_MODEL
        self.temperature = temperature if temperature else DEFAULT_TEMPERATURE
        self.max_tokens = max_tokens if max_tokens else DEFAULT_MAX_TOKENS
        self.token_budget = token_budget if token_budget else DEFAULT_TOKEN_BUDGET
        self.word_limit = word_limit if word_limit else DEFAULT_WORD_LIMIT  # Add this line
        self.system_message = "You are an interviewer, asking insightful questions based on the provided document. Ask the question one at a time as to not overwhelm the user."
        self.conversation_history = [{"role": "system", "content": self.system_message}]

    def update_word_limit(self, new_limit):
        """Update the word limit for responses"""
        self.word_limit = new_limit

    def count_tokens(self, text):
        try:
            encoding = tiktoken.encoding_for_model(self.model)
        except KeyError:
            encoding = tiktoken.get_encoding("cl100k_base")
        tokens = encoding.encode(text)
        return len(tokens)

    def total_tokens_used(self):
        try:
            return sum(self.count_tokens(message['content']) for message in self.conversation_history)
        except Exception as e:
            print(f"Error calculating total tokens used: {e}")
            return None
    
    def enforce_token_budget(self):
        try:
            while self.total_tokens_used() > self.token_budget:
                if len(self.conversation_history) <= 1:
                    break
                self.conversation_history.pop(1)
        except Exception as e:
            print(f"Error enforcing token budget: {e}")

    def chat_completion(self, prompt, temperature=None, max_tokens=None, model=None):
        """Generate a chat completion with word limit consideration"""
        temperature = temperature if temperature is not None else self.temperature
        max_tokens = max_tokens if max_tokens is not None else self.max_tokens
        model = model if model is not None else self.model

        self.conversation_history.append({"role": "user", "content": prompt})
        self.enforce_token_budget()

        try:
            response = self.client.chat.completions.create(
                model=model,
                messages=self.conversation_history,
                temperature=temperature,
                max_tokens=max_tokens,
            )
            ai_response = response.choices[0].message.content
            self.conversation_history.append({"role": "assistant", "content": ai_response})
            return ai_response
        except Exception as e:
            print(f"Error generating response: {e}")
            return None
    
    def reset_conversation_history(self):
        self.conversation_history = [{"role": "system", "content": self.system_message}]
    
    def update_system_message(self, system_message):
        try:
            if self.conversation_history[0]["role"] == "system":
                self.conversation_history[0]["content"] = system_message
            else:
                self.conversation_history.insert(0, {
                    "role": "system",
                    "content": system_message
                })
        except IndexError:
            # If conversation history is empty
            self.conversation_history.append({
                "role": "system",
                "content": system_message
            })

    
    def reset_conversation(self):
        self.conversation_history = []

def get_instance_id():
    """Retrieve the EC2 instance ID from AWS metadata using IMDSv2."""
    try:
        # Step 1: Get the token
        token = requests.put(
            "http://169.254.169.254/latest/api/token",
            headers={"X-aws-ec2-metadata-token-ttl-seconds": "21600"},
            timeout=1
        ).text

        # Step 2: Use the token to get the instance ID
        instance_id = requests.get(
            "http://169.254.169.254/latest/meta-data/instance-id",
            headers={"X-aws-ec2-metadata-token": token},
            timeout=1
        ).text
        return instance_id
    except requests.exceptions.RequestException:
        return "Instance ID not available (running locally or error in retrieval)"
    
# PDF Parsing Function
def parse_pdf(file):
    """Extract text from a PDF file using PyMuPDF."""
    content = ""
    with fitz.open(stream=file.read(), filetype="pdf") as pdf:
        for page_num in range(len(pdf)):
            content += pdf[page_num].get_text("text")
    return content

# Filter actual messages
def filter_messages(messages):
    actual_messages = [
        msg for msg in messages
        if msg["role"] in ["user", "assistant"] 
        and not any(skip_text in msg["content"].lower() for skip_text in [
            "interview_type",
            "job_applied",
            "pdf content",
            "qualifications"
        ])
    ]
    return actual_messages

actual_messages = filter_messages(st.session_state['conversation_history'])

### Streamlit code ###
st.title("HireHelp")

# Add language selector in the sidebar (place this at the top of the sidebar)
if 'language' not in st.session_state:
    st.session_state['language'] = 'English'

language = st.sidebar.selectbox(
    "Select Language / Pilih Bahasa / 选择语言",
    options=list(TRANSLATIONS.keys()),
    index=list(TRANSLATIONS.keys()).index(st.session_state['language']),
    key='language'
)

# Get current language translations
trans = TRANSLATIONS[language]

# Display EC2 Instance ID
instance_id = get_instance_id()
st.write(f"**{trans['instance_id']}**: {instance_id}")

# Update the interview type selection
interview_type = st.sidebar.selectbox(
    trans["interview_type"],
    options=["Custom", "HR Interview", "Technical Interview", "Technical Skill"],
    index=0
)

# If the interview type is "Custom", allow the user to input their own type
if interview_type == "Custom":
    interview_type = st.sidebar.text_input(
        trans["custom_input"],
        placeholder=trans["custom_placeholder"]
    )

# Display the selected interview type
st.sidebar.write(f"{trans['selected_type']}: {interview_type}")

# Job yang dilamar
job_applied = st.sidebar.text_input(
    trans["job_applied"],
    placeholder=trans["job_placeholder"]
)

# Deskripsi kualifikasi yang dibutuhkan
job_qualifications = st.sidebar.text_area(
    trans["qualifications"],
    placeholder=trans["qual_placeholder"]
)

# Add word limit slider in sidebar
st.sidebar.markdown(f"### {trans['response_settings']}")
word_limit = st.sidebar.slider(
    trans["word_limit"],
    min_value=50,
    max_value=500,
    value=DEFAULT_WORD_LIMIT,
    step=50,
    help=trans["word_limit_help"]
)

# Add a container for word count warning in sidebar
word_count_container = st.sidebar.container()

# Add search options in sidebar
st.sidebar.markdown(f"### {trans['search_options']}")
case_sensitive = st.sidebar.checkbox(trans["case_sensitive"], False)
whole_word = st.sidebar.checkbox(trans["match_whole_words"], False)
search_query = st.sidebar.text_input(trans["search_in_conversation"])

def highlight_text(text, search_term, case_sensitive=False, whole_word=False):
    if not search_term:
        return text
    
    # Escape special regex characters
    escaped_term = re.escape(search_term)
    
    # Add word boundaries if whole word matching is enabled
    if whole_word:
        escaped_term = f"\\b{escaped_term}\\b"
    
    # Create pattern with appropriate flags
    flags = 0 if case_sensitive else re.IGNORECASE
    pattern = re.compile(f'({escaped_term})', flags)
    
    # Replace matches with highlighted version
    highlighted_text = pattern.sub(r'**\1**', text)
    return highlighted_text

if search_query:
    matching_messages = []
    for msg in actual_messages:
        # Adjust search based on case sensitivity
        msg_content = msg['content'] if case_sensitive else msg['content'].lower()
        search_term = search_query if case_sensitive else search_query.lower()
            
        if search_term in msg_content:
            # Highlight the text with the selected options
            highlighted_content = highlight_text(
                msg['content'], 
                search_query,
                case_sensitive,
                whole_word
            )
            formatted_msg = {
                'role': msg['role'].upper(),
                'content': highlighted_content
            }
            matching_messages.append(formatted_msg)
    
    if matching_messages:
        st.sidebar.success(f"Found {len(matching_messages)} matches")
        
        # Add sort options
        sort_order = st.sidebar.selectbox(
            "Sort by",
            ["Newest First", "Oldest First"]
        )
        
        if sort_order == "Oldest First":
            matching_messages = matching_messages[::-1]
            
        # Display results
        search_container = st.sidebar.container()
        with search_container:
            for i, msg in enumerate(matching_messages, 1):
                st.markdown(f"**Match {i} ({msg['role']}):**")
                st.markdown(msg['content'])
                st.markdown("---")
    else:
        st.sidebar.warning("No matches found")

# Initialize the ConversationManager object
if 'chat_manager' not in st.session_state:
    st.session_state['chat_manager'] = ConversationManager(word_limit=word_limit)
else:
    st.session_state['chat_manager'].update_word_limit(word_limit)

chat_manager = st.session_state['chat_manager']
chat_manager.update_system_message(trans["system_message"])

# Initialize conversation history in session state
if 'conversation_history' not in st.session_state:
    st.session_state['conversation_history'] = chat_manager.conversation_history

# Conversation export feature
st.sidebar.markdown(f"### {trans['export_options']}")

# Export format selector
export_format = st.sidebar.selectbox(
    trans["choose_export_format"],
    ["TXT", "CSV", "JSON"]
)

def create_export_content():
    if 'conversation_history' not in st.session_state:
        return None
    
    # For TXT format
    if export_format == "TXT":
        content = "Chat History\n"
        content += f"Export Time: {datetime.now().strftime('%Y-%m-%d %H:%M:%S')}\n"
        content += "=" * 50 + "\n\n"
        
        for msg in actual_messages:
            content += f"{msg['role'].upper()}: {msg['content']}\n\n"
        
        return content
        
    # For CSV format
    elif export_format == "CSV":
        output = io.StringIO()
        writer = csv.writer(output)
        writer.writerow(["Role", "Content", "Timestamp"])
        
        for msg in actual_messages:
            writer.writerow([
                msg["role"],
                msg["content"],
                datetime.now().strftime('%Y-%m-%d %H:%M:%S')
            ])
                
        return output.getvalue()
        
    # For JSON format
    elif export_format == "JSON":
        chat_data = []
        for msg in actual_messages:
            chat_data.append({
                "role": msg["role"],
                "content": msg["content"],
                "timestamp": datetime.now().strftime('%Y-%m-%d %H:%M:%S')
            })
        return json.dumps(chat_data, indent=2)

    return None

# Export button
if st.sidebar.button(trans["export_conversation"]):
    if 'conversation_history' in st.session_state and len(st.session_state['conversation_history']) > 1:
        export_content = create_export_content()
        
        if export_content:
            timestamp = datetime.now().strftime("%Y%m%d_%H%M%S")
            
            # Create download button based on format
            if export_format == "TXT":
                st.sidebar.download_button(
                    label="Download TXT",
                    data=export_content,
                    file_name=f"chat_history_{timestamp}.txt",
                    mime="text/plain"
                )
            elif export_format == "CSV":
                st.sidebar.download_button(
                    label="Download CSV",
                    data=export_content,
                    file_name=f"chat_history_{timestamp}.csv",
                    mime="text/csv"
                )
            elif export_format == "JSON":
                st.sidebar.download_button(
                    label="Download JSON",
                    data=export_content,
                    file_name=f"chat_history_{timestamp}.json",
                    mime="application/json"
                )
    else:
        st.sidebar.warning(trans["no_conversation"])

# Session management with confirmation
if 'confirm_clear' not in st.session_state:
    st.session_state.confirm_clear = False

if st.sidebar.button(trans["clear_conversation"]):
    st.session_state.confirm_clear = True

if st.session_state.confirm_clear:
    st.sidebar.warning(trans["clear_confirm"])
    col1, col2 = st.sidebar.columns(2)
    
    if col1.button(trans["yes"]):
        st.session_state['conversation_history'] = []
        chat_manager.reset_conversation()
        st.session_state.confirm_clear = False
        st.rerun()

    
    if col2.button(trans["no"]):
        st.session_state.confirm_clear = False
        st.rerun()

# Add conversation save/load feature
if st.sidebar.button(trans["save_conversation"]):
    timestamp = datetime.now().strftime("%Y%m%d_%H%M%S")
    st.session_state[f'saved_conversation_{timestamp}'] = \
        st.session_state['conversation_history'].copy()

# Display and load saved conversations
saved_conversations = [key for key in st.session_state.keys() 
                      if key.startswith('saved_conversation_')]
if saved_conversations:
    selected_conversation = st.sidebar.selectbox(
        trans["load_saved"],
        saved_conversations
    )
    if st.sidebar.button(trans["load"]):
        st.session_state['conversation_history'] = \
            st.session_state[selected_conversation].copy()
        st.rerun()  # Using st.rerun() instead of st.experimental_rerun()

# Conversation Summary
if st.sidebar.button(trans["generate_summary"]):
    actual_conversation = []
    # Create a temporary copy of conversation history to avoid modifying the original
    temp_conversation = actual_messages.copy()
    for msg in temp_conversation:
        actual_conversation.append(f"{msg['role'].upper()}: {msg['content']}")
    
    if actual_conversation:
        conversation_text = "\n".join(actual_conversation)
        
        # Create a separate completion call that won't be added to conversation history
        summary_response = chat_manager.client.chat.completions.create(
            model=chat_manager.model,
            messages=[{
                "role": "system",
                "content": "You are a helpful assistant. Please provide a concise summary of the following conversation."
            },
            {
                "role": "user",
                "content": f"Please summarize this conversation:\n{conversation_text}. Also Give a score between 1-10 for interview readiness for the upcoming interview and the reason why you give that score based on USER answer in the conversation and also give some feedback so user can improve. Please respond in {language}."
            }],
            temperature=0.7,
            max_tokens=250
        )
        
        # Display summary in sidebar
        st.sidebar.markdown(f"### {trans['conversation_summary']}")
        st.sidebar.markdown(summary_response.choices[0].message.content)
    else:
        st.sidebar.warning(trans["no_summary"])

## PDF Upload
uploaded_file = st.file_uploader(trans["upload_pdf"], type="pdf")
if uploaded_file:
    pdf_content = parse_pdf(uploaded_file)
    
    content_message = (
        f"{trans['interview_type']}: '{interview_type}', "
        f"{trans['job_applied']}: '{job_applied}', "
        f"{trans['qualifications']}: {job_qualifications}. "
        f"PDF content: {pdf_content}"
    )
    
    # Add PDF content to conversation history with language instruction
    chat_manager.conversation_history.append({
        "role": "system",
        "content": f"Please respond in {language}. Context: {content_message}"
    })
    st.write(trans["pdf_loaded"])

if st.button(trans["start_interview"]):
    # Remove the empty check to always start when button is clicked
    prompt = f"{trans['lets_start']}{interview_type}"
    response = chat_manager.chat_completion(prompt)
    st.session_state['conversation_history'] = chat_manager.conversation_history
    st.rerun()  # Add this to refresh the UI

# Chat input with word limit check
if prompt := st.chat_input(trans["chat_placeholder"], key="main_chat_input"):
    word_count = count_words(prompt)
    
    # Check if input exceeds word limit
    if word_count > word_limit:
        # Show warning in sidebar
        word_count_container.warning(f"{trans['input_exceeds']} ({word_count}/{word_limit} words)")
    else:
        # Add language instruction before each interaction
        if not any(msg["role"] == "system" and "Please respond in" in msg["content"] 
                  for msg in st.session_state['conversation_history']):
            st.session_state['conversation_history'].append({
                "role": "system",
                "content": f"Please respond in {language}."
            })
        
        # Generate and display AI response
        response = chat_manager.chat_completion(prompt)
        st.session_state['conversation_history'] = chat_manager.conversation_history
        st.rerun()

# Display conversation
actual_messages = filter_messages(st.session_state['conversation_history'])
for message in actual_messages:
    with st.chat_message(message["role"]):
        st.write(message["content"])
>>>>>>> 63ed5fa3
<|MERGE_RESOLUTION|>--- conflicted
+++ resolved
@@ -1,4 +1,3 @@
-<<<<<<< HEAD
 from openai import OpenAI
 import tiktoken
 import requests
@@ -8,253 +7,6 @@
 from dotenv import load_dotenv
 
 load_dotenv()
-
-# Default settings
-DEFAULT_API_KEY = os.getenv("OPENAI_API_KEY")
-CODING_API_KEY = os.getenv("OPENAI_CODING_API_KEY")
-DEFAULT_BASE_URL = "https://api.together.xyz/v1"
-DEFAULT_MODEL = "meta-llama/Llama-Vision-Free"
-CODING_MODEL = "Qwen/Qwen2.5-Coder-32B-Instruct"
-DEFAULT_TEMPERATURE = 0.7
-DEFAULT_MAX_TOKENS = 512
-DEFAULT_TOKEN_BUDGET = 4096
-
-# Sidebar Temperature, Max Tokens, and Token Budget
-st.sidebar.header("Configuration Settings")
-temperature = st.sidebar.slider("Temperature", 0.0, 1.0, DEFAULT_TEMPERATURE, 0.05)
-max_tokens = st.sidebar.number_input("Max Tokens", min_value=1, max_value=4096, value=DEFAULT_MAX_TOKENS, step=1)
-token_budget = st.sidebar.number_input("Token Budget", min_value=1, max_value=4096, value=DEFAULT_TOKEN_BUDGET, step=1)
-
-# Language Selection Dropdown
-languages = {"English": "en", "Spanish": "es", "French": "fr", "German": "de", "Japanese": "ja", "Indonesian": "id"}
-selected_language = st.sidebar.selectbox("Select Language", options=list(languages.keys()), index=0)
-
-class ConversationManager:
-    def __init__(self, api_key=None, base_url=None, model=None, temperature=None, max_tokens=None, token_budget=None, language="en"):
-        # Initialization
-        if not api_key:
-            api_key = DEFAULT_API_KEY
-        if not base_url:
-            base_url = DEFAULT_BASE_URL
-            
-        self.client = OpenAI(api_key=api_key, base_url=base_url)
-        self.model = model if model else DEFAULT_MODEL
-        self.temperature = temperature if temperature else DEFAULT_TEMPERATURE
-        self.max_tokens = max_tokens if max_tokens else DEFAULT_MAX_TOKENS
-        self.token_budget = token_budget if token_budget else DEFAULT_TOKEN_BUDGET
-        self.language = language
-        self.system_message = f"You are an interviewer, asking insightful questions based on the provided document. Ask the question one at a time as to not overwhelm the user. All responses should be in {self.get_language_name()}."
-        self.conversation_history = [{"role": "system", "content": self.system_message}]
-
-    def get_language_name(self):
-        """Retrieve the language name from its code."""
-        for name, code in languages.items():
-            if code == self.language:
-                return name
-        return "English"
-
-    def count_tokens(self, text):
-        try:
-            encoding = tiktoken.encoding_for_model(self.model)
-        except KeyError:
-            encoding = tiktoken.get_encoding("cl100k_base")
-        tokens = encoding.encode(text)
-        return len(tokens)
-
-    def total_tokens_used(self):
-        try:
-            return sum(self.count_tokens(message['content']) for message in self.conversation_history)
-        except Exception as e:
-            print(f"Error calculating total tokens used: {e}")
-            return None
-    
-    def enforce_token_budget(self):
-        try:
-            while self.total_tokens_used() > self.token_budget:
-                if len(self.conversation_history) <= 1:
-                    break
-                self.conversation_history.pop(1)
-        except Exception as e:
-            print(f"Error enforcing token budget: {e}")
-
-    def chat_completion(self, prompt, temperature=None, max_tokens=None, model=None):
-        temperature = temperature if temperature is not None else self.temperature
-        max_tokens = max_tokens if max_tokens is not None else self.max_tokens
-        model = model if model is not None else self.model
-
-        # Add language-specific instruction to the prompt
-        prompt += f" Respond in {self.get_language_name()}."
-
-        self.conversation_history.append({"role": "user", "content": prompt})
-        self.enforce_token_budget()
-
-        try:
-            response = self.client.chat.completions.create(
-                model=model,
-                messages=self.conversation_history,
-                temperature=temperature,
-                max_tokens=max_tokens,
-            )
-        except Exception as e:
-            print(f"Error generating response: {e}")
-            return None
-
-        ai_response = response.choices[0].message.content
-        self.conversation_history.append({"role": "assistant", "content": ai_response})
-
-        return ai_response
-    
-    def reset_conversation_history(self):
-        self.conversation_history = [{"role": "system", "content": self.system_message}]
-
-def get_instance_id():
-    """Retrieve the EC2 instance ID from AWS metadata using IMDSv2."""
-    try:
-        # Step 1: Get the token
-        token = requests.put(
-            "http://169.254.169.254/latest/api/token",
-            headers={"X-aws-ec2-metadata-token-ttl-seconds": "21600"},
-            timeout=1
-        ).text
-
-        # Step 2: Use the token to get the instance ID
-        instance_id = requests.get(
-            "http://169.254.169.254/latest/meta-data/instance-id",
-            headers={"X-aws-ec2-metadata-token": token},
-            timeout=1
-        ).text
-        return instance_id
-    except requests.exceptions.RequestException:
-        return "Instance ID not available (running locally or error in retrieval)"
-    
-# PDF Parsing Function
-def parse_pdf(file):
-    """Extract text from a PDF file using PyMuPDF."""
-    content = ""
-    with fitz.open(stream=file.read(), filetype="pdf") as pdf:
-        for page_num in range(len(pdf)):
-            content += pdf[page_num].get_text("text")
-    return content
-
-### Streamlit Code ###
-st.title("AI Interview Chatbot")
-
-# Display EC2 Instance ID
-instance_id = get_instance_id()
-st.write(f"**EC2 Instance ID**: {instance_id}")
-
-# Initialize the ConversationManager object
-if 'chat_manager' not in st.session_state:
-    st.session_state['chat_manager'] = ConversationManager(language=languages[selected_language])
-
-chat_manager = st.session_state['chat_manager']
-
-# Update language setting if changed
-if chat_manager.language != languages[selected_language]:
-    chat_manager.language = languages[selected_language]
-    chat_manager.reset_conversation_history()
-
-# Initialize conversation history in session state
-if 'conversation_history' not in st.session_state:
-    st.session_state['conversation_history'] = chat_manager.conversation_history
-
-# Sidebar for Interview Configuration
-st.sidebar.header("Interview Configuration")
-interview_type = st.sidebar.selectbox(
-    "Interview Type",
-    options=["", "Custom", "HR Interview", "Technical Interview", "Practical Coding"],
-    index=0
-)
-
-if interview_type == "Custom":
-    interview_type = st.sidebar.text_input("Enter Interview Type", placeholder="e.g., Coding Test")
-
-job_applied = st.sidebar.text_input("Apply Position", placeholder="e.g., Software Engineer")
-job_qualifications = st.sidebar.text_area("Job Qualification", placeholder="Enter qualifications needed for the job (optional)")
-
-# PDF Upload
-uploaded_file = st.file_uploader("Upload your CV in PDF format", type="pdf")
-if uploaded_file:
-    pdf_content = parse_pdf(uploaded_file)
-    st.session_state['pdf_loaded'] = True
-    st.write("✅ PDF uploaded successfully!")
-else:
-    st.session_state['pdf_loaded'] = False
-
-# Initialize button state
-if 'interview_started' not in st.session_state:
-    st.session_state['interview_started'] = False
-
-# Button to Start Interview
-if st.button("Start Interview"):
-    if not uploaded_file:
-        st.warning("⚠️ Please upload your CV.")
-    elif not interview_type:
-        st.warning("⚠️ Please select or input interview type.")
-    elif not job_applied:
-        st.warning("⚠️ Please enter position you want to apply.")
-    else:
-        # Determine model and API key based on the interview type
-        if interview_type == "Practical Coding":
-            chat_manager.model = CODING_MODEL
-            chat_manager.client = OpenAI(api_key=CODING_API_KEY, base_url=DEFAULT_BASE_URL)
-            coding_prompt = (
-                f"Let's start the Practical Coding interview. "
-                f"You are an experienced coding interviewer. Ask the user coding problems based on these information: "
-                f"apply position: {job_applied}, job requirements: {job_qualifications}, "
-                f"CV content: {pdf_content}. "
-                f"Use {selected_language} when asking and ask the questions one by one. "
-                f"Do not ask more than 5 questions. At the end, give the user your judgement about their interview performance "
-                f"and recommendations for improvement."
-            )
-            chat_manager.system_message = coding_prompt
-        else:
-            # Use default settings for other interview types
-            chat_manager.model = DEFAULT_MODEL
-            chat_manager.client = OpenAI(api_key=DEFAULT_API_KEY, base_url=DEFAULT_BASE_URL)
-            general_prompt = (
-                f"Let's start the interview. "
-                f"Ask questions based on these information: interview type: {interview_type}, "
-                f"apply position: {job_applied}, job requirements: {job_qualifications}, "
-                f"CV content: {pdf_content}. "
-                f"Use {selected_language} when asking and ask the questions one by one. "
-                f"Do not ask more than 5 questions. At the end, give the user your judgement about their interview performance "
-                f"and recommendations for improvement."
-            )
-            chat_manager.system_message = general_prompt
-
-        # Reset conversation history with the updated system message
-        chat_manager.reset_conversation_history()
-        st.session_state['conversation_history'] = chat_manager.conversation_history
-
-        # Start the interview
-        st.session_state['interview_started'] = True
-        response = chat_manager.chat_completion(chat_manager.system_message)
-        st.session_state['conversation_history'] = chat_manager.conversation_history
-
-# Display conversation history only if the interview has started
-if st.session_state['interview_started']:
-    user_input = st.chat_input("Write a message")
-    if user_input:
-        response = chat_manager.chat_completion(user_input)
-        st.session_state['conversation_history'] = chat_manager.conversation_history
-
-    # Render conversation history (skip the initial user prompt)
-    for i, message in enumerate(st.session_state['conversation_history']):
-        if message["role"] != "system" and not (
-            i == 1 and message["role"] == "user"
-        ):  # Skip the first user message (initial prompt)
-            with st.chat_message(message["role"]):
-                st.write(message["content"])
-else:
-    st.write("🔒 Chatbot can only be accessed after you start the interview.")
-=======
-from openai import OpenAI
-import tiktoken
-import requests
-import os
-import streamlit as st
-import fitz  # PyMuPDF for PDF handling
 from datetime import datetime
 import json
 import csv
@@ -301,8 +53,8 @@
         "conversation_summary": "Conversation Summary",
         "no_summary": "No conversation to summarize yet!",
         "response_settings": "Response Settings",
-        "word_limit": "Response Word Limit",
-        "word_limit_help": "Adjust the maximum number of words in the AI's responses",
+        "word_limit": "User's Message Word Limit",
+        "word_limit_help": "Adjust the maximum number of words in the user's input",
         "input_exceeds": "⚠️ Input exceeds word limit!"
     },
     "Bahasa Indonesia": {
@@ -509,13 +261,15 @@
 
 
 # Default settings
-DEFAULT_API_KEY = "bca883168d18f9277ca70639f50eb1d5f8106a259c11c8c0e8bd3af2ddaffefa"
+DEFAULT_API_KEY = os.getenv("OPENAI_API_KEY")
 DEFAULT_BASE_URL = "https://api.together.xyz/v1"
 DEFAULT_MODEL = "meta-llama/Llama-Vision-Free"
+CODING_MODEL = "Qwen/Qwen2.5-Coder-32B-Instruct"
 DEFAULT_TEMPERATURE = 0.7
 DEFAULT_MAX_TOKENS = 512
 DEFAULT_TOKEN_BUDGET = 4096
 DEFAULT_WORD_LIMIT = 150
+
 
 class ConversationManager:
     def __init__(self, api_key=None, base_url=None, model=None, temperature=None, max_tokens=None, token_budget=None, word_limit=None):
@@ -530,7 +284,7 @@
         self.max_tokens = max_tokens if max_tokens else DEFAULT_MAX_TOKENS
         self.token_budget = token_budget if token_budget else DEFAULT_TOKEN_BUDGET
         self.word_limit = word_limit if word_limit else DEFAULT_WORD_LIMIT  # Add this line
-        self.system_message = "You are an interviewer, asking insightful questions based on the provided document. Ask the question one at a time as to not overwhelm the user."
+        self.system_message = f"You are an interviewer, asking insightful questions based on the provided document. Ask the question one at a time as to not overwhelm the user."
         self.conversation_history = [{"role": "system", "content": self.system_message}]
 
     def update_word_limit(self, new_limit):
@@ -652,9 +406,6 @@
 
 actual_messages = filter_messages(st.session_state['conversation_history'])
 
-### Streamlit code ###
-st.title("HireHelp")
-
 # Add language selector in the sidebar (place this at the top of the sidebar)
 if 'language' not in st.session_state:
     st.session_state['language'] = 'English'
@@ -668,10 +419,6 @@
 
 # Get current language translations
 trans = TRANSLATIONS[language]
-
-# Display EC2 Instance ID
-instance_id = get_instance_id()
-st.write(f"**{trans['instance_id']}**: {instance_id}")
 
 # Update the interview type selection
 interview_type = st.sidebar.selectbox(
@@ -716,73 +463,7 @@
 # Add a container for word count warning in sidebar
 word_count_container = st.sidebar.container()
 
-# Add search options in sidebar
-st.sidebar.markdown(f"### {trans['search_options']}")
-case_sensitive = st.sidebar.checkbox(trans["case_sensitive"], False)
-whole_word = st.sidebar.checkbox(trans["match_whole_words"], False)
-search_query = st.sidebar.text_input(trans["search_in_conversation"])
-
-def highlight_text(text, search_term, case_sensitive=False, whole_word=False):
-    if not search_term:
-        return text
-    
-    # Escape special regex characters
-    escaped_term = re.escape(search_term)
-    
-    # Add word boundaries if whole word matching is enabled
-    if whole_word:
-        escaped_term = f"\\b{escaped_term}\\b"
-    
-    # Create pattern with appropriate flags
-    flags = 0 if case_sensitive else re.IGNORECASE
-    pattern = re.compile(f'({escaped_term})', flags)
-    
-    # Replace matches with highlighted version
-    highlighted_text = pattern.sub(r'**\1**', text)
-    return highlighted_text
-
-if search_query:
-    matching_messages = []
-    for msg in actual_messages:
-        # Adjust search based on case sensitivity
-        msg_content = msg['content'] if case_sensitive else msg['content'].lower()
-        search_term = search_query if case_sensitive else search_query.lower()
-            
-        if search_term in msg_content:
-            # Highlight the text with the selected options
-            highlighted_content = highlight_text(
-                msg['content'], 
-                search_query,
-                case_sensitive,
-                whole_word
-            )
-            formatted_msg = {
-                'role': msg['role'].upper(),
-                'content': highlighted_content
-            }
-            matching_messages.append(formatted_msg)
-    
-    if matching_messages:
-        st.sidebar.success(f"Found {len(matching_messages)} matches")
-        
-        # Add sort options
-        sort_order = st.sidebar.selectbox(
-            "Sort by",
-            ["Newest First", "Oldest First"]
-        )
-        
-        if sort_order == "Oldest First":
-            matching_messages = matching_messages[::-1]
-            
-        # Display results
-        search_container = st.sidebar.container()
-        with search_container:
-            for i, msg in enumerate(matching_messages, 1):
-                st.markdown(f"**Match {i} ({msg['role']}):**")
-                st.markdown(msg['content'])
-                st.markdown("---")
-    else:
-        st.sidebar.warning("No matches found")
+
 
 # Initialize the ConversationManager object
 if 'chat_manager' not in st.session_state:
@@ -891,24 +572,40 @@
 
 if st.session_state.confirm_clear:
     st.sidebar.warning(trans["clear_confirm"])
-    col1, col2 = st.sidebar.columns(2)
-    
-    if col1.button(trans["yes"]):
-        st.session_state['conversation_history'] = []
-        chat_manager.reset_conversation()
-        st.session_state.confirm_clear = False
-        st.rerun()
-
-    
-    if col2.button(trans["no"]):
-        st.session_state.confirm_clear = False
-        st.rerun()
-
-# Add conversation save/load feature
+    col1, col2 = st.sidebar.columns([0.02, 0.06])  # Smaller columns and narrow gap
+
+    with col1:
+        if st.button("Yes"):
+            st.session_state['conversation_history'] = []
+            chat_manager.reset_conversation()
+            st.session_state.confirm_clear = False
+            st.rerun()
+
+    with col2:
+        if st.button("No"):
+            st.session_state.confirm_clear = False
+            st.rerun()
+
+
+
+# Save conversation with dynamic naming
 if st.sidebar.button(trans["save_conversation"]):
-    timestamp = datetime.now().strftime("%Y%m%d_%H%M%S")
-    st.session_state[f'saved_conversation_{timestamp}'] = \
-        st.session_state['conversation_history'].copy()
+    if "conversation_history" in st.session_state and st.session_state["conversation_history"]:
+        # Generate the name dynamically
+        interview_type = st.session_state.get("interview_type", "UnknownType")
+        job_applied = st.session_state.get("job_applied", "UnknownPosition")
+        save_name = f"{interview_type}-{job_applied}".replace(" ", "_")
+
+        # Ensure uniqueness by adding a timestamp
+        timestamp = datetime.now().strftime("%Y%m%d_%H%M%S")
+        unique_key = f"saved_conversation_{save_name}_{timestamp}"
+
+        # Save conversation in session state
+        st.session_state[unique_key] = st.session_state["conversation_history"].copy()
+        st.success(f"Conversation saved as: {save_name}")
+    else:
+        st.warning("No conversation available to save!")
+
 
 # Display and load saved conversations
 saved_conversations = [key for key in st.session_state.keys() 
@@ -923,89 +620,154 @@
             st.session_state[selected_conversation].copy()
         st.rerun()  # Using st.rerun() instead of st.experimental_rerun()
 
-# Conversation Summary
-if st.sidebar.button(trans["generate_summary"]):
-    actual_conversation = []
-    # Create a temporary copy of conversation history to avoid modifying the original
-    temp_conversation = actual_messages.copy()
-    for msg in temp_conversation:
-        actual_conversation.append(f"{msg['role'].upper()}: {msg['content']}")
+
+# Initialize button state
+if 'interview_started' not in st.session_state:
+    st.session_state['interview_started'] = False
+
+
+# Tabs for different sections
+tabs = st.tabs(["Chatbot", "Summary"])
+
+# Chatbot tab: Contains the chatbot UI
+with tabs[0]:
+    ### Streamlit code ###
+    st.title("HireHelp")
+
+    # Display EC2 Instance ID
+    instance_id = get_instance_id()
+    st.write(f"**{trans['instance_id']}**: {instance_id}")
+
+    # PDF Upload
+    uploaded_file = st.file_uploader("Upload your CV in PDF format", type="pdf")
+    if uploaded_file:
+        pdf_content = parse_pdf(uploaded_file)
+        st.session_state['pdf_loaded'] = True
+        st.write("✅ PDF uploaded successfully!")
+    else:
+        st.session_state['pdf_loaded'] = False
+
+    # Button to Start Interview
+    if st.button("Start Interview"):
+        if not uploaded_file:
+            st.warning("⚠️ Please upload your CV.")
+        elif not interview_type:
+            st.warning("⚠️ Please select or input interview type.")
+        elif not job_applied:
+            st.warning("⚠️ Please enter position you want to apply.")
+        else:
+            # Determine model and API key based on the interview type
+            if "coding" in interview_type.lower() or interview_type == "Technical Skill":
+                chat_manager.model = CODING_MODEL
+                chat_manager.client = OpenAI(api_key=DEFAULT_API_KEY, base_url=DEFAULT_BASE_URL)
+                chat_manager.max_tokens=1024
+                chat_manager.token_budget=8192
+                coding_prompt = (
+                    f"Let's start the Practical Coding interview. Ask question one by one. "
+                    f"You are an experienced coding interviewer. You can generate a code relevant to these information and ask the user the output "
+                    f"Or you can ask the user to make a code for task relevant to these information: "
+                    f"apply position: {job_applied}, job requirements: {job_qualifications}, "
+                    f"CV content: {pdf_content}. "
+                    f"Use {language} when asking and ask the questions one by one. "
+                    f"Do not ask more than 5 questions. At the end, give the user your judgement about their interview performance "
+                    f"and recommendations for improvement. Also, give a score in the scale of 1 to 10. Also, you don't have to explain the answer, just focus on asking. "
+                )
+                chat_manager.system_message = coding_prompt
+            else:
+                # Use default settings for other interview types
+                chat_manager.model = DEFAULT_MODEL
+                chat_manager.client = OpenAI(api_key=DEFAULT_API_KEY, base_url=DEFAULT_BASE_URL)
+                general_prompt = (
+                    f"Let's start the interview. Ask question one by one. "
+                    f"Ask questions based on these information: interview type: {interview_type}, "
+                    f"apply position: {job_applied}, job requirements: {job_qualifications}, "
+                    f"CV content: {pdf_content}. "
+                    f"Use {language} when asking and ask the questions one by one. "
+                    f"Do not ask more than 5 questions. At the end, give the user your judgement about their interview performance "
+                    f"and recommendations for improvement. Also, give a score in the scale of 1 to 10. "
+                )
+                chat_manager.system_message = general_prompt
+
+            # Reset conversation history with the updated system message
+            chat_manager.reset_conversation_history()
+            st.session_state['conversation_history'] = chat_manager.conversation_history
+
+            # Start the interview
+            st.session_state['interview_started'] = True
+            response = chat_manager.chat_completion(chat_manager.system_message)
+            st.session_state['conversation_history'] = chat_manager.conversation_history
+
+    # Display conversation history only if the interview has started
+    if st.session_state['interview_started']:
+        # Chat input with word limit check
+        # Chat history container
+        chat_history_container = st.container()
+
+        # User input container
+        user_input_container = st.container()
+
+        with chat_history_container:
+            # Render conversation history (skip the initial user prompt)
+            for i, message in enumerate(st.session_state['conversation_history']):
+                if message["role"] != "system" and not (
+                    i == 1 and message["role"] == "user"
+                ):  # Skip the first user message (initial prompt)
+                    with st.chat_message(message["role"]):
+                        st.write(message["content"])
+
+        with user_input_container:
+            # Chat input with word limit check
+            if user_input := st.chat_input(trans["chat_placeholder"], key="main_chat_input"):
+                word_count = count_words(user_input)
+
+                # Check if input exceeds word limit
+                if word_count > word_limit:
+                    st.warning(f"{trans['input_exceeds']} ({word_count}/{word_limit} words)")
+                else:
+                    # Add language instruction before each interaction if not already added
+                    if not any(
+                        msg["role"] == "system" and "Please respond in" in msg["content"]
+                        for msg in st.session_state['conversation_history']
+                    ):
+                        st.session_state['conversation_history'].append({
+                            "role": "system",
+                            "content": f"Please respond in {language}."
+                        })
+
+                    # Generate and update AI response
+                    response = chat_manager.chat_completion(user_input)
+                    st.session_state['conversation_history'] = chat_manager.conversation_history
+                    st.rerun()
+    else:
+        st.write("🔒 Chatbot can only be accessed after you start the interview.")
     
-    if actual_conversation:
-        conversation_text = "\n".join(actual_conversation)
-        
-        # Create a separate completion call that won't be added to conversation history
-        summary_response = chat_manager.client.chat.completions.create(
-            model=chat_manager.model,
-            messages=[{
-                "role": "system",
-                "content": "You are a helpful assistant. Please provide a concise summary of the following conversation."
-            },
-            {
-                "role": "user",
-                "content": f"Please summarize this conversation:\n{conversation_text}. Also Give a score between 1-10 for interview readiness for the upcoming interview and the reason why you give that score based on USER answer in the conversation and also give some feedback so user can improve. Please respond in {language}."
-            }],
-            temperature=0.7,
-            max_tokens=250
-        )
-        
-        # Display summary in sidebar
-        st.sidebar.markdown(f"### {trans['conversation_summary']}")
-        st.sidebar.markdown(summary_response.choices[0].message.content)
-    else:
-        st.sidebar.warning(trans["no_summary"])
-
-## PDF Upload
-uploaded_file = st.file_uploader(trans["upload_pdf"], type="pdf")
-if uploaded_file:
-    pdf_content = parse_pdf(uploaded_file)
+
+# Summary tab: Contains the conversation summary
+with tabs[1]:
+    st.header(trans["conversation_summary"])
     
-    content_message = (
-        f"{trans['interview_type']}: '{interview_type}', "
-        f"{trans['job_applied']}: '{job_applied}', "
-        f"{trans['qualifications']}: {job_qualifications}. "
-        f"PDF content: {pdf_content}"
-    )
-    
-    # Add PDF content to conversation history with language instruction
-    chat_manager.conversation_history.append({
-        "role": "system",
-        "content": f"Please respond in {language}. Context: {content_message}"
-    })
-    st.write(trans["pdf_loaded"])
-
-if st.button(trans["start_interview"]):
-    # Remove the empty check to always start when button is clicked
-    prompt = f"{trans['lets_start']}{interview_type}"
-    response = chat_manager.chat_completion(prompt)
-    st.session_state['conversation_history'] = chat_manager.conversation_history
-    st.rerun()  # Add this to refresh the UI
-
-# Chat input with word limit check
-if prompt := st.chat_input(trans["chat_placeholder"], key="main_chat_input"):
-    word_count = count_words(prompt)
-    
-    # Check if input exceeds word limit
-    if word_count > word_limit:
-        # Show warning in sidebar
-        word_count_container.warning(f"{trans['input_exceeds']} ({word_count}/{word_limit} words)")
-    else:
-        # Add language instruction before each interaction
-        if not any(msg["role"] == "system" and "Please respond in" in msg["content"] 
-                  for msg in st.session_state['conversation_history']):
-            st.session_state['conversation_history'].append({
-                "role": "system",
-                "content": f"Please respond in {language}."
-            })
-        
-        # Generate and display AI response
-        response = chat_manager.chat_completion(prompt)
-        st.session_state['conversation_history'] = chat_manager.conversation_history
-        st.rerun()
-
-# Display conversation
-actual_messages = filter_messages(st.session_state['conversation_history'])
-for message in actual_messages:
-    with st.chat_message(message["role"]):
-        st.write(message["content"])
->>>>>>> 63ed5fa3
+    # Button to generate the summary
+    if st.button(trans["generate_summary"]):
+        if actual_messages:  # Check if there is a conversation to summarize
+            conversation_text = "\n".join(
+                [f"{msg['role'].upper()}: {msg['content']}" for msg in actual_messages]
+            )
+            try:
+                summary_response = chat_manager.client.chat.completions.create(
+                    model=chat_manager.model,
+                    messages=[{
+                        "role": "system",
+                        "content": "You are a helpful assistant. Please provide a concise summary of the following conversation."
+                    },
+                    {
+                        "role": "user",
+                        "content": f"Please summarize this conversation:\n{conversation_text}. Please respond in {language}."
+                    }],
+                    temperature=0.7,
+                    max_tokens=250
+                )
+                st.markdown(summary_response.choices[0].message.content)
+            except Exception as e:
+                st.warning("⚠️ Failed to generate summary. Please try again.")
+        else:
+            st.warning("⚠️ No conversation to summarize yet!")